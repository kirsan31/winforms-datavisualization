﻿// Licensed to the .NET Foundation under one or more agreements.
// The .NET Foundation licenses this file to you under the MIT license.
// See the LICENSE file in the project root for more information.

//
//  Purpose:	Chart control accessible object.
//

using System.Collections.Generic;

namespace System.Windows.Forms.DataVisualization.Charting.Utilities
{
    using System.Drawing;

    internal class ChartAccessibleObject : Control.ControlAccessibleObject
    {
        #region Fields

        // Reference to the chart control
        private readonly Chart _chart;

        // List of chart accessible objects
        private List<AccessibleObject> _chartAccessibleObjectList;

        // Position of the chart in screen coordinates (optianl can be set to empty)
        private Point _chartScreenPosition = Point.Empty;

        // Chart scaleView transformation matrix
        private PointF _chartScale = new PointF(1f, 1f);

        #endregion Fields

        #region Constructors

        /// <summary>
        /// Object constructor.
        /// </summary>
        /// <param name="chart">Reference to the chart control.</param>
        public ChartAccessibleObject(Chart chart) : base(chart)
        {
            this._chart = chart;
        }

        #endregion Constructors

        #region Properties

        /// <summary>
        /// Position of the chart in screen coordinates (optianl can be set to empty)
        /// </summary>
        public Point ChartScreenPosition
        {
            get
            {
                return this._chartScreenPosition;
            }
        }

        /// <summary>
        /// Gets the role for the Chart. This is used by accessibility programs.
        /// </summary>
        public override AccessibleRole Role
        {
            get
            {
                return AccessibleRole.Chart;
            }
        }

        #endregion Properties

        #region Methods

        /// <summary>
        /// Indicates if chart child accessibility objects should be reset
        /// </summary>
        public void ResetChildren()
        {
            this._chartAccessibleObjectList = null;
        }

        /// <summary>
        /// Chart child count.
        /// </summary>
        /// <returns>Number of chart child eleements.</returns>
        public override int GetChildCount()
        {
            // Fill list of chart accessible child elements
            if (this._chartAccessibleObjectList == null)
            {
                this.FillChartAccessibleObjectList();
            }
            return _chartAccessibleObjectList.Count;
        }

        /// <summary>
        /// Get chart child element by index.
        /// </summary>
        /// <param name="index">Index of the chart child element.</param>
        /// <returns>Chart element accessibility object.</returns>
        public override AccessibleObject GetChild(int index)
        {
            // Fill list of chart accessible child elements
            if (this._chartAccessibleObjectList == null)
            {
                this.FillChartAccessibleObjectList();
            }

            // Return accessible object by index
            if (index >= 0 && index < this._chartAccessibleObjectList.Count)
            {
                return this._chartAccessibleObjectList[index];
            }
            return null;
        }

        /// <summary>
        /// Creates a list of chart accessible child elements.
        /// </summary>
        /// <returns>List of chart accessible child elements.</returns>
        private void FillChartAccessibleObjectList()
        {
            // Create new list
            this._chartAccessibleObjectList = new List<AccessibleObject>();

            // Chart reference must set first
            if (this._chart != null)
            {
                // Add all Titles into the list
                foreach (Title title in this._chart.Titles)
                {
                    this._chartAccessibleObjectList.Add(new ChartChildAccessibleObject(
                        this,
                        this,
                        title,
                        ChartElementType.Title,
                        SR.AccessibilityTitleName(title.Name),
                        title.Text,
                        AccessibleRole.StaticText));
                }

                // Add all Legends into the list
                foreach (Legend legend in this._chart.Legends)
                {
                    this._chartAccessibleObjectList.Add(new ChartChildLegendAccessibleObject(this, legend));
                }

                // Add all Chart Areas into the list
                foreach (ChartArea chartArea in this._chart.ChartAreas)
                {
                    this._chartAccessibleObjectList.Add(new ChartChildChartAreaAccessibleObject(this, chartArea));
                }

                // Add all annotations into the list
                foreach (Annotation annotation in this._chart.Annotations)
                {
                    if (annotation is TextAnnotation textAnnotation)
                    {
                        this._chartAccessibleObjectList.Add(new ChartChildAccessibleObject(
                            this,
                            this,
                            annotation,
                            ChartElementType.Annotation,
                            SR.AccessibilityAnnotationName(annotation.Name),
                            textAnnotation.Text,
                            AccessibleRole.StaticText));
                    }
                    else
                    {
                        this._chartAccessibleObjectList.Add(new ChartChildAccessibleObject(
                            this,
                            this,
                            annotation,
                            ChartElementType.Annotation,
                            SR.AccessibilityAnnotationName(annotation.Name),
                            string.Empty,
                            AccessibleRole.Graphic));
                    }
                }
            }
        }

        /// <summary>
        /// Navigates from specified child into specified direction.
        /// </summary>
        /// <param name="chartChildElement">Chart child element.</param>
        /// <param name="chartElementType">Chart child element type.</param>
        /// <param name="direction">Navigation direction.</param>
        /// <returns>Accessibility object we just navigated to.</returns>
<<<<<<< HEAD
#pragma warning disable IDE0060 // Remove unused parameter

=======
        [System.Diagnostics.CodeAnalysis.SuppressMessage("Microsoft.Usage", "CA1801:ReviewUnusedParameters", MessageId = "direction"),
        System.Diagnostics.CodeAnalysis.SuppressMessage("Microsoft.Usage", "CA1801:ReviewUnusedParameters", MessageId = "chartElementType"),
        System.Diagnostics.CodeAnalysis.SuppressMessage("Microsoft.Usage", "CA1801:ReviewUnusedParameters", MessageId = "chartChildElement")]
>>>>>>> 5b5543dd
        public AccessibleObject NavigateFromChild(object chartChildElement, ChartElementType chartElementType, AccessibleNavigation direction)
#pragma warning restore IDE0060 // Remove unused parameter
        {
            // Not Implemented. Requires Selection Manager code changes. Remove CodeAnalysis.SuppressMessageAttributes
            return null;
        }

        /// <summary>
        /// Selects child chart element.
        /// </summary>
        /// <param name="chartChildElement">Chart child element.</param>
        /// <param name="chartElementType">Chart child element type.</param>
        /// <param name="selection">Selection actin.</param>
<<<<<<< HEAD
#pragma warning disable IDE0060 // Remove unused parameter

=======
        [System.Diagnostics.CodeAnalysis.SuppressMessage("Microsoft.Usage", "CA1801:ReviewUnusedParameters", MessageId = "selection"),
        System.Diagnostics.CodeAnalysis.SuppressMessage("Microsoft.Usage", "CA1801:ReviewUnusedParameters", MessageId = "chartElementType"),
        System.Diagnostics.CodeAnalysis.SuppressMessage("Microsoft.Usage", "CA1801:ReviewUnusedParameters", MessageId = "chartChildElement")]
>>>>>>> 5b5543dd
        public void SelectChild(object chartChildElement, ChartElementType chartElementType, AccessibleSelection selection)
#pragma warning restore IDE0060 // Remove unused parameter
        {
            // Not Implemented. Requires Selection Manager code changes. Remove CodeAnalysis.SuppressMessageAttributes
        }

        /// <summary>
        /// Checks if specified chart child element is selected.
        /// </summary>
        /// <param name="chartChildElement">Chart child element.</param>
        /// <param name="chartElementType">Chart child element type.</param>
        /// <returns>True if child is selected.</returns>
#pragma warning disable IDE0060 // Remove unused parameter

        public bool IsChildSelected(object chartChildElement, ChartElementType chartElementType)
#pragma warning restore IDE0060 // Remove unused parameter
        {
            // Not Implemented. Requires Selection Manager code changes. Remove CodeAnalysis.SuppressMessageAttributes
            return false;
        }

        /// <summary>
        /// Gets chart child element bounds position in screen coordinates
        /// </summary>
        /// <param name="chartElement">Chart child element.</param>
        /// <param name="chartElementType">Chart child element type.</param>
        /// <param name="seriesName">Series name.</param>
        /// <param name="pointIndex">Series data point index.</param>
        /// <returns>Element boundary in screen coordinates.</returns>
        public Rectangle GetChildBounds(object chartElement, ChartElementType chartElementType, string seriesName, int pointIndex)
        {
            // Make sure we have a valid reference on the chart control
            Rectangle result = Rectangle.Empty;
            if (this._chart != null &&
                this._chart.chartPicture != null &&
                this._chart.chartPicture.Common != null &&
                this._chart.chartPicture.Common.HotRegionsList != null)
            {
                // Execute chart hit test to initialize list of chart element positions
                if (this._chart.chartPicture.Common.HotRegionsList.List == null ||
                    this._chart.chartPicture.Common.HotRegionsList.List.Count == 0)
                {
                    this._chart.HitTest(0, 0);
                }

                // Find specified chart element in the list
                foreach (HotRegion hotRegion in this._chart.chartPicture.Common.HotRegionsList.List)
                {
                    if (hotRegion.Type == chartElementType)
                    {
                        // Determine if region should be processed
                        bool processRegion = false;
                        if (chartElementType == ChartElementType.DataPoint || chartElementType == ChartElementType.DataPointLabel)
                        {
                            // In case of data point and data point label their series name and label should match
                            if (hotRegion.SeriesName == seriesName && hotRegion.PointIndex == pointIndex)
                            {
                                processRegion = true;
                            }
                        }
                        else if (hotRegion.SelectedObject == chartElement || hotRegion.SelectedSubObject == chartElement)
                        {
                            processRegion = true;
                        }

                        if (processRegion)
                        {
                            RectangleF bounds = hotRegion.BoundingRectangle;

                            // Conver chart relative coordinates to chart absolute (pixel) coordinates
                            if (hotRegion.RelativeCoordinates)
                            {
                                RectangleF absolute = RectangleF.Empty;
                                absolute.X = bounds.X * (this._chart.Width - 1) / 100F;
                                absolute.Y = bounds.Y * (this._chart.Height - 1) / 100F;
                                absolute.Width = bounds.Width * (this._chart.Width - 1) / 100F;
                                absolute.Height = bounds.Height * (this._chart.Height - 1) / 100F;
                                bounds = absolute;
                            }

                            // Check if chart should be scaled
                            Rectangle rect = Rectangle.Round(bounds);
                            if (this._chartScale.X != 1f || this._chartScale.Y != 1f)
                            {
                                SizeF rectSize = rect.Size;
                                rect.X = (int)(rect.X * this._chartScale.X);
                                rect.Y = (int)(rect.Y * this._chartScale.Y);

                                rectSize.Width *= this._chartScale.X;
                                rectSize.Height *= this._chartScale.Y;
                                rect.Size = Size.Round(rectSize);
                            }

                            // Convert to screen coordinates
                            if (!this.ChartScreenPosition.IsEmpty)
                            {
                                rect.Offset(this.ChartScreenPosition);
                            }
                            else
                            {
                                rect = this._chart.RectangleToScreen(rect);
                            }

                            // If elementd is not gridlines just return the rectangle
                            if (chartElementType != ChartElementType.Gridlines)
                            {
                                return rect;
                            }

                            // For gridlines continue accumulation all gridlines positions
                            if (result.IsEmpty)
                            {
                                result = rect;
                            }
                            else
                            {
                                result = Rectangle.Union(result, rect);
                            }
                        }
                    }
                }
            }
            return result;
        }

        #endregion Methods
    }

    /// <summary>
    /// Chart child element accessible object
    /// </summary>
    internal class ChartChildAccessibleObject : AccessibleObject
    {
        #region Fields

        // Chart element presented by this accessibility object
        internal object chartChildObject;

        // Chart child object type
        internal ChartElementType chartChildObjectType = ChartElementType.Nothing;

        // Chart accessibility object
        internal ChartAccessibleObject chartAccessibleObject;

        // Chart accessibility object
        internal AccessibleObject chartAccessibleParentObject;

        // Accessible object role
        internal AccessibleRole role = AccessibleRole.StaticText;

        // Accessible object value
        internal string name = string.Empty;

        // Accessible object name
        internal string objectValue = string.Empty;

        // Series name
        protected string seriesName = string.Empty;

        // Data point index
        internal int dataPointIndex = -1;

        #endregion Fields

        #region Constructors

        /// <summary>
        /// Initializes chart element accessibility object with specified title.
        /// </summary>
        /// <param name="chartAccessibleObject">Chart accessibility object.</param>
        /// <param name="chartAccessibleParentObject">The chart accessible parent object.</param>
        /// <param name="chartChildObject">Chart child object.</param>
        /// <param name="chartChildObjectType">Chart child object type.</param>
        /// <param name="name">Chart child object name.</param>
        /// <param name="objectValue">Chart child object value.</param>
        /// <param name="role">Chart child object role.</param>
        public ChartChildAccessibleObject(
            ChartAccessibleObject chartAccessibleObject,
            AccessibleObject chartAccessibleParentObject,
            object chartChildObject,
            ChartElementType chartChildObjectType,
            string name,
            string objectValue,
            AccessibleRole role)
        {
            this.chartAccessibleObject = chartAccessibleObject;
            this.chartAccessibleParentObject = chartAccessibleParentObject;
            this.chartChildObject = chartChildObject;
            this.chartChildObjectType = chartChildObjectType;
            this.name = name;
            this.role = role;
            this.objectValue = objectValue;
        }

        /// <summary>
        /// Initializes chart element accessibility object with specified title.
        /// </summary>
        /// <param name="chartAccessibleObject">Chart accessibility object.</param>
        /// <param name="chartAccessibleParentObject">The chart accessible parent object.</param>
        /// <param name="chartChildObject">Chart child object.</param>
        /// <param name="chartChildObjectType">Chart child object type.</param>
        /// <param name="name">Chart child object name.</param>
        /// <param name="objectValue">Chart child object value.</param>
        /// <param name="role">Chart child object role.</param>
        /// <param name="seriesName">Chart series name.</param>
        /// <param name="pointIndex">Chart data point index.</param>
        public ChartChildAccessibleObject(
            ChartAccessibleObject chartAccessibleObject,
            AccessibleObject chartAccessibleParentObject,
            object chartChildObject,
            ChartElementType chartChildObjectType,
            string name,
            string objectValue,
            AccessibleRole role,
            string seriesName,
            int pointIndex)
        {
            this.chartAccessibleObject = chartAccessibleObject;
            this.chartAccessibleParentObject = chartAccessibleParentObject;
            this.chartChildObject = chartChildObject;
            this.chartChildObjectType = chartChildObjectType;
            this.name = name;
            this.role = role;
            this.objectValue = objectValue;
            this.seriesName = seriesName;
            this.dataPointIndex = pointIndex;
        }

        #endregion Constructors

        #region Properties

        /// <summary>
        /// Gets the Bounds for the accessible object.
        /// </summary>
        public override Rectangle Bounds
        {
            get
            {
                return this.chartAccessibleObject.GetChildBounds(this.chartChildObject, this.chartChildObjectType, this.seriesName, this.dataPointIndex);
            }
        }

        /// <summary>
        /// Gets parent accessible object
        /// </summary>
        public override AccessibleObject Parent
        {
            get
            {
                if (this.chartAccessibleParentObject != null)
                {
                    return this.chartAccessibleParentObject;
                }
                return this.chartAccessibleObject;
            }
        }

        /// <summary>
        /// Object value
        /// </summary>
        public override string Value
        {
            get
            {
                return this.objectValue;
            }
            set
            {
                this.objectValue = value;
            }
        }

        /// <summary>
        /// Gets accessible object role
        /// </summary>
        public override AccessibleRole Role
        {
            get
            {
                return this.role;
            }
        }

        /// <summary>
        /// Gets accessible object state.
        /// </summary>
        public override AccessibleStates State
        {
            get
            {
                AccessibleStates state = AccessibleStates.Selectable;
                if (this.chartAccessibleObject.IsChildSelected(this.chartChildObject, this.chartChildObjectType))
                {
                    state |= AccessibleStates.Selected;
                }
                return state;
            }
        }

        /// <summary>
        /// Gets the name of the accessibility object.
        /// </summary>
        public override string Name
        {
            get
            {
                return this.name;
            }
            set
            {
                this.name = value;
            }
        }

        #endregion Properties

        #region Methods

        /// <summary>
        /// Navigate through chart child objects.
        /// </summary>
        /// <param name="direction">Navigation direction.</param>
        /// <returns>Accessibility object to navigate to.</returns>
        public override AccessibleObject Navigate(AccessibleNavigation direction)
        {
            return this.chartAccessibleObject.NavigateFromChild(this.chartChildObject, this.chartChildObjectType, direction);
        }

        /// <summary>
        /// Selects chart child element.
        /// </summary>
        /// <param name="selection">Element to select.</param>
        public override void Select(AccessibleSelection selection)
        {
            this.chartAccessibleObject.SelectChild(this.chartChildObject, this.chartChildObjectType, selection);
        }

        #endregion Methods
    }

    /// <summary>
    /// Chart legend element accessible object
    /// </summary>
    internal class ChartChildLegendAccessibleObject : ChartChildAccessibleObject
    {
        #region Fields

        // List of child accessible objects
        private readonly List<ChartChildAccessibleObject> _childList = new List<ChartChildAccessibleObject>();

        #endregion Fields

        #region Constructor

        /// <summary>
        /// Object constructor.
        /// </summary>
        /// <param name="chartAccessibleObject">Chart accessible object.</param>
        /// <param name="legend">Chart legend object.</param>
        public ChartChildLegendAccessibleObject(ChartAccessibleObject chartAccessibleObject, Legend legend)
            : base(
                chartAccessibleObject,
                chartAccessibleObject,
                legend, ChartElementType.LegendArea,
                SR.AccessibilityLegendName(legend.Name),
                string.Empty,
                AccessibleRole.StaticText)
        {
            // Add legend title as a child element
            if (legend.Title.Length > 0)
            {
                this._childList.Add(new ChartChildAccessibleObject(
                            chartAccessibleObject,
                            this,
                            legend, ChartElementType.LegendTitle,
                            SR.AccessibilityLegendTitleName(legend.Name),
                            legend.Title,
                            AccessibleRole.StaticText));
            }

            // NOTE: Legend items are dynamically generated and curently are not part of the list
        }

        #endregion Constructor

        #region Methods

        /// <summary>
        /// Gets child accessible object.
        /// </summary>
        /// <param name="index">Index of the child object to get.</param>
        /// <returns>Chart child accessible object.</returns>
        public override AccessibleObject GetChild(int index)
        {
            if (index >= 0 && index < this._childList.Count)
            {
                return this._childList[index];
            }
            return null;
        }

        /// <summary>
        /// Get number of chart accessible objects.
        /// </summary>
        /// <returns>Number of chart accessible objects.</returns>
        public override int GetChildCount()
        {
            return this._childList.Count;
        }

        #endregion Methods
    }

    /// <summary>
    /// Chart area element accessible object
    /// </summary>
    internal class ChartChildChartAreaAccessibleObject : ChartChildAccessibleObject
    {
        #region Fields

        // List of child accessible objects
        private readonly List<ChartChildAccessibleObject> _childList = new List<ChartChildAccessibleObject>();

        #endregion Fields

        #region Constructor

        /// <summary>
        /// Object constructor.
        /// </summary>
        /// <param name="chartAccessibleObject">Chart accessible object.</param>
        /// <param name="chartArea">Chart area object.</param>
        public ChartChildChartAreaAccessibleObject(ChartAccessibleObject chartAccessibleObject, ChartArea chartArea)
            : base(
                chartAccessibleObject,
                chartAccessibleObject,
                chartArea, ChartElementType.PlottingArea,
                SR.AccessibilityChartAreaName(chartArea.Name),
                string.Empty,
                AccessibleRole.Graphic)
        {
            // Add all series shown in the chart area
            List<Series> areaSeries = chartArea.GetSeries();
            foreach (Series series in areaSeries)
            {
                this._childList.Add(new ChartChildSeriesAccessibleObject(chartAccessibleObject, this, series));
            }

            // Add all axes
            this.AddAxisAccessibilityObjects(chartAccessibleObject, chartArea.AxisX);
            this.AddAxisAccessibilityObjects(chartAccessibleObject, chartArea.AxisY);
            this.AddAxisAccessibilityObjects(chartAccessibleObject, chartArea.AxisX2);
            this.AddAxisAccessibilityObjects(chartAccessibleObject, chartArea.AxisY2);
        }

        #endregion Constructor

        #region Methods

        /// <summary>
        /// Helper method which adds all accessibility objects for specified axis
        /// </summary>
        /// <param name="chartAccessibleObject">Chart accessibility object.</param>
        /// <param name="axis">Axis to add accessibility for.</param>
        private void AddAxisAccessibilityObjects(ChartAccessibleObject chartAccessibleObject, Axis axis)
        {
            // Y axis plus title
            if (axis.enabled)
            {
                this._childList.Add(new ChartChildAccessibleObject(
                    chartAccessibleObject,
                    this,
                    axis,
                    ChartElementType.Axis,
                    axis.Name,
                    string.Empty,
                    AccessibleRole.Graphic));

                if (axis.Title.Length > 0)
                {
                    this._childList.Add(new ChartChildAccessibleObject(
                        chartAccessibleObject,
                        this,
                        axis,
                        ChartElementType.AxisTitle,
                        SR.AccessibilityChartAxisTitleName(axis.Name),
                        axis.Title,
                        AccessibleRole.StaticText));
                }

                if (axis.MajorGrid.Enabled)
                {
                    this._childList.Add(new ChartChildAccessibleObject(
                        chartAccessibleObject,
                        this,
                        axis.MajorGrid,
                        ChartElementType.Gridlines,
                        SR.AccessibilityChartAxisMajorGridlinesName(axis.Name),
                        string.Empty,
                        AccessibleRole.Graphic));
                }

                if (axis.MinorGrid.Enabled)
                {
                    this._childList.Add(new ChartChildAccessibleObject(
                        chartAccessibleObject,
                        this,
                        axis.MinorGrid,
                        ChartElementType.Gridlines,
                        SR.AccessibilityChartAxisMinorGridlinesName(axis.Name),
                        string.Empty,
                        AccessibleRole.Graphic));
                }
            }
        }

        /// <summary>
        /// Gets child accessible object.
        /// </summary>
        /// <param name="index">Index of the child object to get.</param>
        /// <returns>Chart child accessible object.</returns>
        public override AccessibleObject GetChild(int index)
        {
            if (index >= 0 && index < this._childList.Count)
            {
                return this._childList[index];
            }
            return null;
        }

        /// <summary>
        /// Get number of chart accessible objects.
        /// </summary>
        /// <returns>Number of chart accessible objects.</returns>
        public override int GetChildCount()
        {
            return this._childList.Count;
        }

        #endregion Methods
    }

    /// <summary>
    /// Chart series element accessible object
    /// </summary>
    internal class ChartChildSeriesAccessibleObject : ChartChildAccessibleObject
    {
        #region Fields

        // List of child accessible objects
        private readonly List<ChartChildAccessibleObject> _childList = new List<ChartChildAccessibleObject>();

        #endregion Fields

        #region Constructor

        /// <summary>
        /// Object constructor.
        /// </summary>
        /// <param name="chartAccessibleObject">Chart accessible object.</param>
        /// <param name="parent"></param>
        /// <param name="series">Chart series object.</param>
        public ChartChildSeriesAccessibleObject(ChartAccessibleObject chartAccessibleObject, AccessibleObject parent, Series series)
            : base(
                chartAccessibleObject,
                parent,
                series, ChartElementType.DataPoint,
                SR.AccessibilitySeriesName(series.Name),
                string.Empty,
                AccessibleRole.Graphic)
        {
            // Add all series data points
            int index = 1;
            foreach (DataPoint point in series.Points)
            {
                this._childList.Add(new ChartChildAccessibleObject(
                    chartAccessibleObject,
                    this,
                    point,
                    ChartElementType.DataPoint,
                    SR.AccessibilityDataPointName(index),
                    string.Empty,
                    AccessibleRole.Graphic,
                    series.Name,
                    index - 1));

                if (point.Label.Length > 0 || point.IsValueShownAsLabel)
                {
                    this._childList.Add(new ChartChildAccessibleObject(
                        chartAccessibleObject,
                        this,
                        point,
                        ChartElementType.DataPointLabel,
                        SR.AccessibilityDataPointLabelName(index),
                        !String.IsNullOrEmpty(point._lastLabelText) ? point._lastLabelText : point.Label,
                        AccessibleRole.Text,
                        series.Name,
                        index - 1));
                }

                ++index;
            }
        }

        #endregion Constructor

        #region Methods

        /// <summary>
        /// Gets child accessible object.
        /// </summary>
        /// <param name="index">Index of the child object to get.</param>
        /// <returns>Chart child accessible object.</returns>
        public override AccessibleObject GetChild(int index)
        {
            if (index >= 0 && index < this._childList.Count)
            {
                return this._childList[index];
            }
            return null;
        }

        /// <summary>
        /// Get number of chart accessible objects.
        /// </summary>
        /// <returns>Number of chart accessible objects.</returns>
        public override int GetChildCount()
        {
            return this._childList.Count;
        }

        #endregion Methods
    }
}<|MERGE_RESOLUTION|>--- conflicted
+++ resolved
@@ -22,7 +22,7 @@
         // List of chart accessible objects
         private List<AccessibleObject> _chartAccessibleObjectList;
 
-        // Position of the chart in screen coordinates (optianl can be set to empty)
+        // Position of the chart in screen coordinates (optional can be set to empty)
         private Point _chartScreenPosition = Point.Empty;
 
         // Chart scaleView transformation matrix
@@ -46,7 +46,7 @@
         #region Properties
 
         /// <summary>
-        /// Position of the chart in screen coordinates (optianl can be set to empty)
+        /// Position of the chart in screen coordinates (optional can be set to empty)
         /// </summary>
         public Point ChartScreenPosition
         {
@@ -82,7 +82,7 @@
         /// <summary>
         /// Chart child count.
         /// </summary>
-        /// <returns>Number of chart child eleements.</returns>
+        /// <returns>Number of chart child elements.</returns>
         public override int GetChildCount()
         {
             // Fill list of chart accessible child elements
@@ -187,14 +187,7 @@
         /// <param name="chartElementType">Chart child element type.</param>
         /// <param name="direction">Navigation direction.</param>
         /// <returns>Accessibility object we just navigated to.</returns>
-<<<<<<< HEAD
 #pragma warning disable IDE0060 // Remove unused parameter
-
-=======
-        [System.Diagnostics.CodeAnalysis.SuppressMessage("Microsoft.Usage", "CA1801:ReviewUnusedParameters", MessageId = "direction"),
-        System.Diagnostics.CodeAnalysis.SuppressMessage("Microsoft.Usage", "CA1801:ReviewUnusedParameters", MessageId = "chartElementType"),
-        System.Diagnostics.CodeAnalysis.SuppressMessage("Microsoft.Usage", "CA1801:ReviewUnusedParameters", MessageId = "chartChildElement")]
->>>>>>> 5b5543dd
         public AccessibleObject NavigateFromChild(object chartChildElement, ChartElementType chartElementType, AccessibleNavigation direction)
 #pragma warning restore IDE0060 // Remove unused parameter
         {
@@ -207,15 +200,8 @@
         /// </summary>
         /// <param name="chartChildElement">Chart child element.</param>
         /// <param name="chartElementType">Chart child element type.</param>
-        /// <param name="selection">Selection actin.</param>
-<<<<<<< HEAD
+        /// <param name="selection">Selection acting.</param>
 #pragma warning disable IDE0060 // Remove unused parameter
-
-=======
-        [System.Diagnostics.CodeAnalysis.SuppressMessage("Microsoft.Usage", "CA1801:ReviewUnusedParameters", MessageId = "selection"),
-        System.Diagnostics.CodeAnalysis.SuppressMessage("Microsoft.Usage", "CA1801:ReviewUnusedParameters", MessageId = "chartElementType"),
-        System.Diagnostics.CodeAnalysis.SuppressMessage("Microsoft.Usage", "CA1801:ReviewUnusedParameters", MessageId = "chartChildElement")]
->>>>>>> 5b5543dd
         public void SelectChild(object chartChildElement, ChartElementType chartElementType, AccessibleSelection selection)
 #pragma warning restore IDE0060 // Remove unused parameter
         {
@@ -285,7 +271,7 @@
                         {
                             RectangleF bounds = hotRegion.BoundingRectangle;
 
-                            // Conver chart relative coordinates to chart absolute (pixel) coordinates
+                            // Convert chart relative coordinates to chart absolute (pixel) coordinates
                             if (hotRegion.RelativeCoordinates)
                             {
                                 RectangleF absolute = RectangleF.Empty;
@@ -319,7 +305,7 @@
                                 rect = this._chart.RectangleToScreen(rect);
                             }
 
-                            // If elementd is not gridlines just return the rectangle
+                            // If elements is not gridlines just return the rectangle
                             if (chartElementType != ChartElementType.Gridlines)
                             {
                                 return rect;
@@ -597,7 +583,7 @@
                             AccessibleRole.StaticText));
             }
 
-            // NOTE: Legend items are dynamically generated and curently are not part of the list
+            // NOTE: Legend items are dynamically generated and currently are not part of the list
         }
 
         #endregion Constructor
